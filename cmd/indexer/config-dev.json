--- conflicted
+++ resolved
@@ -18,13 +18,7 @@
     },
     "zeronet": {
       "rpc": {
-<<<<<<< HEAD
-        "urls": [
-          "https://rpc.tzkt.io/zeronet"
-        ],
-=======
         "url": "https://rpc.tzkt.io/zeronet",
->>>>>>> e6a6c4fd
         "timeout": 20
       },
       "boost": true,
@@ -36,13 +30,7 @@
     },
     "babylonnet": {
       "rpc": {
-<<<<<<< HEAD
-        "urls": [
-          "https://rpc.tzkt.io/babylonnet"
-        ],
-=======
         "url": "https://rpc.tzkt.io/babylonnet",
->>>>>>> e6a6c4fd
         "timeout": 20
       },
       "boost": true,
@@ -54,13 +42,7 @@
     },
     "carthagenet": {
       "rpc": {
-<<<<<<< HEAD
-        "urls": [
-          "https://rpc.tzkt.io/carthagenet"
-        ],
-=======
         "url": "https://rpc.tzkt.io/carthagenet",
->>>>>>> e6a6c4fd
         "timeout": 20
       },
       "boost": true,
