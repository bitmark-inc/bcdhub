--- conflicted
+++ resolved
@@ -19,13 +19,7 @@
   "indexers": {
     "mainnet": {
       "rpc": {
-<<<<<<< HEAD
-        "urls": [
-          "https://rpc.tzkt.io/mainnet"
-        ],
-=======
         "url": "https://rpc.tzkt.io/mainnet",
->>>>>>> e6a6c4fd
         "timeout": 20
       },
       "boost": true,
@@ -49,13 +43,7 @@
     },
     "babylonnet": {
       "rpc": {
-<<<<<<< HEAD
-        "urls": [
-          "https://rpc.tzkt.io/babylonnet"
-        ],
-=======
         "url":"https://rpc.tzkt.io/babylonnet",
->>>>>>> e6a6c4fd
         "timeout": 20
       },
       "boost": true,
@@ -67,13 +55,7 @@
     },
     "carthagenet": {
       "rpc": {
-<<<<<<< HEAD
-        "urls": [
-          "https://rpc.tzkt.io/carthagenet"
-        ],
-=======
         "url": "https://rpc.tzkt.io/carthagenet",
->>>>>>> e6a6c4fd
         "timeout": 20
       },
       "boost": true,
