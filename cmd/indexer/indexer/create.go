package indexer

import (
	"fmt"
	"time"

	"github.com/baking-bad/bcdhub/internal/contractparser/cerrors"
	"github.com/baking-bad/bcdhub/internal/contractparser/meta"
	"github.com/baking-bad/bcdhub/internal/elastic"
	"github.com/baking-bad/bcdhub/internal/index"
)

// CreateIndexers -
func CreateIndexers(cfg Config) ([]Indexer, error) {
	if err := cerrors.LoadErrorDescriptions("data/errors.json"); err != nil {
		return nil, err
	}
<<<<<<< HEAD
	es := elastic.WaitNew([]string{cfg.Search.URI})
	if err := meta.LoadProtocols(es); err != nil {
=======
	networks := make([]string, 0)
	for k := range cfg.Indexers {
		networks = append(networks, k)
	}
	es := elastic.WaitNew([]string{cfg.Search.URI})
	if err := meta.LoadProtocols(es, networks); err != nil {
>>>>>>> e6a6c4fd
		return nil, err
	}
	return createIndexers(cfg)
}

func createIndexers(cfg Config) ([]Indexer, error) {
	indexers := make([]Indexer, 0)
	for network := range cfg.Indexers {
		bi, err := NewBoostIndexer(cfg, network)
		if err != nil {
			return nil, err
		}
		indexers = append(indexers, bi)
	}
	return indexers, nil
}

func createExternalInexer(cfg *ExternalIndexerConfig) (index.Indexer, error) {
	if cfg == nil {
		return nil, fmt.Errorf("Empty `external_indexer` section in config. You have to set it when `boost` is true")
	}
	switch cfg.Type {
	case "tzkt":
		return index.NewTzKT(cfg.Link, time.Duration(cfg.Timeout)*time.Second), nil
	default:
		return nil, fmt.Errorf("Unknown external indexer type: %s", cfg.Type)
	}
}<|MERGE_RESOLUTION|>--- conflicted
+++ resolved
@@ -15,17 +15,12 @@
 	if err := cerrors.LoadErrorDescriptions("data/errors.json"); err != nil {
 		return nil, err
 	}
-<<<<<<< HEAD
-	es := elastic.WaitNew([]string{cfg.Search.URI})
-	if err := meta.LoadProtocols(es); err != nil {
-=======
 	networks := make([]string, 0)
 	for k := range cfg.Indexers {
 		networks = append(networks, k)
 	}
 	es := elastic.WaitNew([]string{cfg.Search.URI})
 	if err := meta.LoadProtocols(es, networks); err != nil {
->>>>>>> e6a6c4fd
 		return nil, err
 	}
 	return createIndexers(cfg)
